# Byte-compiled / optimized / DLL files
__pycache__/
*.py[cod]
*$py.class

# C extensions
*.so

# Distribution / packaging
.Python
build/
develop-eggs/
dist/
downloads/
eggs/
.eggs/
lib/
lib64/
parts/
sdist/
var/
wheels/
share/python-wheels/
*.egg-info/
.installed.cfg
*.egg
MANIFEST

# PyInstaller
#  Usually these files are written by a python script from a template
#  before PyInstaller builds the exe, so as to inject date/other infos into it.
*.manifest
*.spec

# Installer logs
pip-log.txt
pip-delete-this-directory.txt

# Unit test / coverage reports
htmlcov/
.tox/
.nox/
.coverage
.coverage.*
.cache
nosetests.xml
coverage.xml
*.cover
*.py,cover
.hypothesis/
.pytest_cache/
cover/

# Translations
*.mo
*.pot

# Django stuff:
*.log
local_settings.py
db.sqlite3
db.sqlite3-journal

# Flask stuff:
instance/
.webassets-cache

# Scrapy stuff:
.scrapy

# Sphinx documentation
docs/_build/

# PyBuilder
.pybuilder/
target/

# Jupyter Notebook
.ipynb_checkpoints

# IPython
profile_default/
ipython_config.py

# pyenv
#   For a library or package, you might want to ignore these files since the code is
#   intended to run in multiple environments; otherwise, check them in:
# .python-version

# pipenv
#   According to pypa/pipenv#598, it is recommended to include Pipfile.lock in version control.
#   However, in case of collaboration, if having platform-specific dependencies or dependencies
#   having no cross-platform support, pipenv may install dependencies that don't work, or not
#   install all needed dependencies.
#Pipfile.lock

# UV
#   Similar to Pipfile.lock, it is generally recommended to include uv.lock in version control.
#   This is especially recommended for binary packages to ensure reproducibility, and is more
#   commonly ignored for libraries.
#uv.lock

# poetry
#   Similar to Pipfile.lock, it is generally recommended to include poetry.lock in version control.
#   This is especially recommended for binary packages to ensure reproducibility, and is more
#   commonly ignored for libraries.
#   https://python-poetry.org/docs/basic-usage/#commit-your-poetrylock-file-to-version-control
#poetry.lock

# pdm
#   Similar to Pipfile.lock, it is generally recommended to include pdm.lock in version control.
#pdm.lock
#   pdm stores project-wide configurations in .pdm.toml, but it is recommended to not include it
#   in version control.
#   https://pdm.fming.dev/latest/usage/project/#working-with-version-control
.pdm.toml
.pdm-python
.pdm-build/

# PEP 582; used by e.g. github.com/David-OConnor/pyflow and github.com/pdm-project/pdm
__pypackages__/

# Celery stuff
celerybeat-schedule
celerybeat.pid

# SageMath parsed files
*.sage.py

# Environments
.env
.venv
env/
venv/
ENV/
env.bak/
venv.bak/

# Spyder project settings
.spyderproject
.spyproject

# Rope project settings
.ropeproject

# mkdocs documentation
/site

# mypy
.mypy_cache/
.dmypy.json
dmypy.json

# Pyre type checker
.pyre/

# pytype static type analyzer
.pytype/

# Cython debug symbols
cython_debug/

# PyCharm
#  JetBrains specific template is maintained in a separate JetBrains.gitignore that can
#  be found at https://github.com/github/gitignore/blob/main/Global/JetBrains.gitignore
#  and can be added to the global gitignore or merged into this file.  For a more nuclear
#  option (not recommended) you can uncomment the following to ignore the entire idea folder.
#.idea/

# PyPI configuration file
.pypirc

# DS_Store
.DS_Store

# Ignore parquet files.
data/*.parquet 

# Ignore verl script outputs.
**/outputs/
**/wandb/
**/checkpoints/

<<<<<<< HEAD
rllm/data/preprocess/*.json
tmp/
scripts/train/debug_code_dataloader.sh
debug.sh
=======
# Ignore debug logs and run result logs
logs/
rllm.*.json
>>>>>>> 0f411c5c
<|MERGE_RESOLUTION|>--- conflicted
+++ resolved
@@ -181,13 +181,11 @@
 **/wandb/
 **/checkpoints/
 
-<<<<<<< HEAD
 rllm/data/preprocess/*.json
 tmp/
 scripts/train/debug_code_dataloader.sh
 debug.sh
-=======
+
 # Ignore debug logs and run result logs
 logs/
-rllm.*.json
->>>>>>> 0f411c5c
+rllm.*.json