--- conflicted
+++ resolved
@@ -36,6 +36,8 @@
 from rllm.engine.async_agent_execution_engine import AsyncAgentExecutionEngine
 import math
 from functools import reduce
+
+
 class AgentPPOTrainer(RayPPOTrainer):
 
     def __init__(
@@ -93,11 +95,8 @@
                 env_args=self.config.env.get("env_args", {}),
                 enforce_max_prompt_length=self.config.agent.use_stepwise_advantage,
                 trajectory_timeout=self.config.agent.trajectory_timeout,
-<<<<<<< HEAD
                 overlong_filter=self.config.agent.overlong_filter,
-=======
                 **self.config.agent.get("engine_args", {})
->>>>>>> 9489f73d
             )
         else:
             self.agent_execution_engine = AgentExecutionEngine(
@@ -199,11 +198,6 @@
 
                 with _timer("step", timing_raw):
                     self.init_envs_and_agents(batch)
-<<<<<<< HEAD
-                    final_gen_batch_output, generate_metrics = self.generate_agent_trajectory(timing_raw=timing_raw, meta_info=batch.meta_info)
-                    metrics.update(generate_metrics)
-                    batch = batch.union(final_gen_batch_output)
-=======
 
                     if self.config.agent.use_stepwise_advantage:
                         final_gen_batch_output = self.generate_agent_steps(timing_raw=timing_raw, meta_info=batch.meta_info, uids=batch.non_tensor_batch["uid"])
@@ -215,10 +209,10 @@
                         batch = batch.union(final_gen_batch_output)
                         batch = self._pad_dataproto_to_world_size(batch=batch)
                     else:
-                        final_gen_batch_output = self.generate_agent_trajectory(timing_raw=timing_raw, meta_info=batch.meta_info)
+                        final_gen_batch_output, generate_metrics = self.generate_agent_trajectory(timing_raw=timing_raw, meta_info=batch.meta_info)
+                        metrics.update(generate_metrics)
                         batch = batch.union(final_gen_batch_output)
 
->>>>>>> 9489f73d
                     # compute values
                     if self.use_critic:
                         with _timer("values", timing_raw):
@@ -492,11 +486,6 @@
             }
             self.init_envs_and_agents(test_batch)
 
-<<<<<<< HEAD
-            test_output_gen_batch, _ = self.generate_agent_trajectory(
-                meta_info=test_batch.meta_info
-            )
-=======
             if self.config.agent.use_stepwise_advantage:
                 test_output_gen_batch = self.generate_agent_steps(meta_info=test_batch.meta_info, uids=test_batch.non_tensor_batch["uid"])
                 # for validation, we only need the last step
@@ -504,11 +493,10 @@
                 last_step_indices = np.where(is_last_step == True)[0]  
                 test_output_gen_batch = test_output_gen_batch.select_idxs(last_step_indices) # This batch only has last steps
             else:
-                test_output_gen_batch = self.generate_agent_trajectory(
+                test_output_gen_batch, _ = self.generate_agent_trajectory(
                     meta_info=test_batch.meta_info
                 )
             
->>>>>>> 9489f73d
             test_batch = test_batch.union(test_output_gen_batch)
 
             # use environment score to report validation reward
