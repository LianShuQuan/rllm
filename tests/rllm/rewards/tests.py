from rllm.rewards import RewardConfig, RewardInput, RewardType
from rllm.rewards.code_reward import RewardCodeFn

def test_reward_code_contests():
    model_response = """
```python
import sys
from itertools import permutations
def main():
    N, M, R = map(int, sys.stdin.readline().split())
    r = list(map(int, sys.stdin.readline().split()))
    A, B, C = [], [], []
    for _ in range(M):
        a, b, c = map(int, sys.stdin.readline().split())
        A.append(a)
        B.append(b)
        C.append(c)
    INF = float('inf')
    dist = [[INF for _ in range(N+1)] for _ in range(N+1)]
    for i in range(1, N+1):
        dist[i][i] = 0
    for i in range(M):
        a, b, c = A[i], B[i], C[i]
        dist[a][b] = c
        dist[b][a] = c
    for k in range(1, N+1):
        for i in range(1, N+1):
            for j in range(1, N+1):
                if dist[i][k] != INF and dist[k][j] != INF:
                    dist[i][j] = min(dist[i][j], dist[i][k] + dist[k][j])
    min_dist = INF
    for perm in permutations(r):
        total = 0
        for i in range(R-1):
            total += dist[perm[i]][perm[i+1]]
        if total < min_dist:
            min_dist = total
    print(min_dist)
if __name__ == "__main__":
    main()
    ```
    """
    metadata = {
        "input": [
            # Test case 1: Simple path with 3 cities
            "4 3 3\n1 2 3\n1 2 3\n2 3 2\n3 4 4\n",
            # Test case 2: Complete graph with 5 cities
            "5 10 4\n1 2 3 4\n1 2 5\n1 3 5\n1 4 5\n1 5 5\n2 3 5\n2 4 5\n2 5 5\n3 4 5\n3 5 5\n4 5 5\n"
            # Test case 3: Larger graph with 7 cities
            "7 21 4\n1 3 5 7\n1 2 4\n1 3 8\n1 4 1\n1 5 7\n1 6 3\n1 7 9\n2 3 5\n2 4 2\n2 5 6\n2 6 8\n2 7 4\n3 4 7\n3 5 9\n3 6 1\n3 7 6\n4 5 3\n4 6 5\n4 7 8\n5 6 2\n5 7 4\n6 7 7\n"
        ],
        "output": [
            "5\n",  
            "15\n",
            "11\n"
        ]
    }
    reward = RewardCodeFn(RewardConfig)
    input = RewardInput(problem="", problem_type=RewardType.CODE, model_response=model_response, metadata=metadata, data_source="code_contests")
    output = reward(input)
    assert output.is_correct == True
    return output


def test_reward_codeforces():
    model_response = """
```python
import sys
from itertools import permutations
def main():
    n,m=map(int, input().split())
    a=sum(list(map(int, input().split())))
    if a+(n-1)*10<=m:
        print((m-a)//5)
    else:
        print(-1)
if __name__ == "__main__":
    main()
    ```
    """
    metadata = [
            # Basic case
            {"input": "3 30\n2 2 1", "output": "5"},
            # Impossible case
            {"input": "3 20\n2 1 1", "output": "-1"},
            # Exact fit case
            {"input": "4 45\n5 5 5 5", "output": "-1"},
            # Large numbers
            {"input": "5 100\n10 10 10 10 10", "output": "10"},
            # Single task
            {"input": "1 20\n5", "output": "3"},
            # Maximum possible breaks
            {"input": "2 100\n1 1", "output": "19"},
            # Edge case - just barely possible
            {"input": "3 35\n5 5 5", "output": "4"}
        ]
    reward = RewardCodeFn(RewardConfig)
    input = RewardInput(problem="", problem_type=RewardType.CODE, model_response=model_response, metadata=metadata, data_source="codeforces")
    output = reward(input)
    assert output.is_correct == True
    return output


def test_reward_swebench():
    reward = RewardCodeFn(RewardConfig)
    tests = {
        "instance_id": "astropy__astropy-12907",
    }
    metadata = tests
    model_response = """\
diff --git a/astropy/modeling/separable.py b/astropy/modeling/separable.py
--- a/astropy/modeling/separable.py
+++ b/astropy/modeling/separable.py
@@ -242,7 +242,7 @@ def _cstack(left, right):
        cright = _coord_matrix(right, 'right', noutp)
    else:
        cright = np.zeros((noutp, right.shape[1]))
-        cright[-right.shape[0]:, -right.shape[1]:] = 1
+        cright[-right.shape[0]:, -right.shape[1]:] = right

    return np.hstack([cleft, cright])
    """
    input = RewardInput(
        problem="""
Modeling's `separability_matrix` does not compute separability correctly for nested CompoundModels
Consider the following model:

```python
from astropy.modeling import models as m
from astropy.modeling.separable import separability_matrix

cm = m.Linear1D(10) & m.Linear1D(5)
```

It's separability matrix as you might expect is a diagonal:

```python
>>> separability_matrix(cm)
array([[ True, False],
    [False,  True]])
```

If I make the model more complex:
```python
>>> separability_matrix(m.Pix2Sky_TAN() & m.Linear1D(10) & m.Linear1D(5))
array([[ True,  True, False, False],
    [ True,  True, False, False],
    [False, False,  True, False],
    [False, False, False,  True]])
```

The output matrix is again, as expected, the outputs and inputs to the linear models are separable and independent of each other.

If however, I nest these compound models:
```python
>>> separability_matrix(m.Pix2Sky_TAN() & cm)
array([[ True,  True, False, False],
    [ True,  True, False, False],
    [False, False,  True,  True],
    [False, False,  True,  True]])
```
Suddenly the inputs and outputs are no longer separable?

This feels like a bug to me, but I might be missing something?
""",
        problem_type=RewardType.CODE,
        model_response=model_response,
        metadata=metadata,
        data_source="swebench",
    )
    output = reward(input)
    assert output.is_correct == True
    return output

def test_reward_taco():
    model_response = """
```python
import sys
from itertools import permutations
def main():
    N, M, R = map(int, sys.stdin.readline().split())
    r = list(map(int, sys.stdin.readline().split()))
    A, B, C = [], [], []
    for _ in range(M):
        a, b, c = map(int, sys.stdin.readline().split())
        A.append(a)
        B.append(b)
        C.append(c)
    INF = float('inf')
    dist = [[INF for _ in range(N+1)] for _ in range(N+1)]
    for i in range(1, N+1):
        dist[i][i] = 0
    for i in range(M):
        a, b, c = A[i], B[i], C[i]
        dist[a][b] = c
        dist[b][a] = c
    for k in range(1, N+1):
        for i in range(1, N+1):
            for j in range(1, N+1):
                if dist[i][k] != INF and dist[k][j] != INF:
                    dist[i][j] = min(dist[i][j], dist[i][k] + dist[k][j])
    min_dist = INF
    for perm in permutations(r):
        total = 0
        for i in range(R-1):
            total += dist[perm[i]][perm[i+1]]
        if total < min_dist:
            min_dist = total
    print(min_dist)
if __name__ == "__main__":
    main()
    ```
    """
    metadata = {
<<<<<<< HEAD
    "tests": {
        "inputs": [
=======
        "input": [
>>>>>>> aeced971
            # Test case 1: Simple path with 3 cities
            "4 3 3\n1 2 3\n1 2 3\n2 3 2\n3 4 4\n",
            # Test case 2: Complete graph with 5 cities
            "5 10 4\n1 2 3 4\n1 2 5\n1 3 5\n1 4 5\n1 5 5\n2 3 5\n2 4 5\n2 5 5\n3 4 5\n3 5 5\n4 5 5\n"
            # Test case 3: Larger graph with 7 cities
            "7 21 4\n1 3 5 7\n1 2 4\n1 3 8\n1 4 1\n1 5 7\n1 6 3\n1 7 9\n2 3 5\n2 4 2\n2 5 6\n2 6 8\n2 7 4\n3 4 7\n3 5 9\n3 6 1\n3 7 6\n4 5 3\n4 6 5\n4 7 8\n5 6 2\n5 7 4\n6 7 7\n"
        ],
        "outputs": [
            "5\n",  
            "15\n",
            "11\n"
        ]
    }
    reward = RewardCodeFn(RewardConfig)
    input = RewardInput(problem="", problem_type=RewardType.CODE, model_response=model_response, metadata=metadata, data_source="taco")
    output = reward(input)
    assert output.is_correct == True
    return output


def test_reward_livecodebench():
    model_response = """
Yes of course!
```python
import json

def main(phone_numbers):
    seen = set()
    duplicates = set()
    for number in phone_numbers:
        if number in seen:
            duplicates.add(number)
        else:
            seen.add(number)
    
    return len(duplicates)+1
if __name__ == "__main__":
    main(input.strip().split())
```
""" 
    public_test_case = [
        {
            'input': '["12345", "530391", "12345"]',
            'output': '2',
            'testtype': 'functional'
        }
    ]
    metadata = public_test_case
    reward = RewardCodeFn(RewardConfig)
    input = RewardInput(problem="", problem_type=RewardType.CODE, model_response=model_response, metadata=metadata, data_source="livecodebench")
    output = reward(input)
<<<<<<< HEAD
=======
    print(f"Livecodebench output:{output}")
    assert output.is_correct == True
>>>>>>> aeced971
    return output

if __name__ == "__main__":
    print(test_reward_livecodebench())
    print(test_reward_taco())
    print(test_reward_codeforces())
    print(test_reward_code_contests())<|MERGE_RESOLUTION|>--- conflicted
+++ resolved
@@ -212,12 +212,8 @@
     ```
     """
     metadata = {
-<<<<<<< HEAD
     "tests": {
         "inputs": [
-=======
-        "input": [
->>>>>>> aeced971
             # Test case 1: Simple path with 3 cities
             "4 3 3\n1 2 3\n1 2 3\n2 3 2\n3 4 4\n",
             # Test case 2: Complete graph with 5 cities
@@ -231,6 +227,7 @@
             "11\n"
         ]
     }
+    }
     reward = RewardCodeFn(RewardConfig)
     input = RewardInput(problem="", problem_type=RewardType.CODE, model_response=model_response, metadata=metadata, data_source="taco")
     output = reward(input)
@@ -269,11 +266,7 @@
     reward = RewardCodeFn(RewardConfig)
     input = RewardInput(problem="", problem_type=RewardType.CODE, model_response=model_response, metadata=metadata, data_source="livecodebench")
     output = reward(input)
-<<<<<<< HEAD
-=======
-    print(f"Livecodebench output:{output}")
-    assert output.is_correct == True
->>>>>>> aeced971
+    assert output.is_correct == True
     return output
 
 if __name__ == "__main__":
